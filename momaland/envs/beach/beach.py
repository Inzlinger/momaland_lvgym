"""Beach problem domain.

From Mannion, P., Devlin, S., Duggan, J., and Howley, E. (2018). Reward shaping for knowledge-based multi-objective multi-agent reinforcement learning.
"""

import functools
import random
from typing_extensions import override

import numpy as np
from gymnasium.logger import warn
from gymnasium.spaces import Box, Discrete
from gymnasium.utils import EzPickle
from pettingzoo.utils import wrappers

from momaland.utils.conversions import mo_parallel_to_aec
from momaland.utils.env import MOParallelEnv


LEFT = -1
RIGHT = 1
STAY = 0
MOVES = [LEFT, STAY, RIGHT]
NUM_OBJECTIVES = 2


def parallel_env(**kwargs):
    """Parallel env factory function for the beach problem domain."""
    return raw_env(**kwargs)


def env(**kwargs):
    """Autowrapper for the beach domain.

    Args:
        **kwargs: keyword args to forward to the raw_env function

    Returns:
        A fully wrapped env
    """
    env = parallel_env(**kwargs)
    env = mo_parallel_to_aec(env)

    # this wrapper helps error handling for discrete action spaces
    env = wrappers.AssertOutOfBoundsWrapper(env)
    return env


def raw_env(**kwargs):
    """Env factory function for the beach problem domain."""
    return MOBeachDomain(**kwargs)


<<<<<<< HEAD
class MOBeachDomain(MOParallelEnv, EzPickle):
    """Environment for MO-BeachDomain problem.

    The init method takes in environment arguments and should define the following attributes:
    - possible_agents
    - action_spaces
    - observation_spaces
    These attributes should not be changed after initialization.
=======
class MOBeachDomain(MOParallelEnv):
    """A `Parallel` 2-objective environment of the Beach problem domain.

    ## Observation Space
    The observation space is a continuous box with the length `5` containing:
     - agent type
     - section id (where the agent is)
     - section capacity
     - section consumption
     - percentage of agents of the agent's type in the section

    Example:
    `[a_type, section_id, section_capacity, section_consumption, %_of_a_of_current_type]`

    ## Action Space
    The action space is a Discrete space [0, 1, 2], corresponding to moving left, moving right, staying in place.

    ## Reward Space
    The reward space is a 2D vector containing rewards for two different schemes ('local' or 'global') for:
    - the occupation level
    - the mixture level
    If the scheme is 'local', the reward is given for the currently occupied section.
    If the scheme is 'global', the reward is summed over all sections.

    ## Starting State
    The initial position is a uniform random distribution of agents over the sections. This can be changed via the
    'position_distribution' argument. The agent types are also randomly distributed according to the
    'type_distribution' argument. The default is a uniform distribution over all types.

    ## Episode Termination
    The episode is terminated if num_timesteps is reached. The default value is 100.
    Agents only receive the reward after the last timestep.

    ## Episode Truncation
    The problem is not truncated. It has a maximum number of timesteps.

    ## Arguments
    - 'num_timesteps (int)': number of timesteps in the domain. Default: 1
    - 'num_agents (int)': number of agents in the domain. Default: 100
    - 'reward_scheme (str)': the reward scheme to use ('local', or 'global'). Default: local
    - 'sections (int)': number of beach sections in the domain. Default: 6
    - 'capacity (int)': capacity of each beach section. Default: 7
    - 'type_distribution (tuple)': the distribution of agent types in the domain. Default: 2 types equally distributed (0.3, 0.7).
    - 'position_distribution (tuple)': the initial distribution of agents in the domain. Default: uniform over all sections (None).
    - 'render_mode (str)': render mode. Default: None
>>>>>>> 9d264c5a
    """

    metadata = {"render_modes": ["human"], "name": "mobeach_v0", "central_observation": True}

    def __init__(
        self,
        num_timesteps=1,
        num_agents=100,
        reward_scheme="local",
        sections=6,
        capacity=7,
        type_distribution=(0.3, 0.7),
        position_distribution=None,
        render_mode=None,
    ):
        """Initializes the beach domain.

        Args:
            sections: number of beach sections in the domain
            capacity: capacity of each beach section
            num_agents: number of agents in the domain
            type_distribution: the distribution of agent types in the domain. Default: 2 types equally distributed.
            position_distribution: the initial distribution of agents in the domain. Default: uniform over all sections.
            num_timesteps: number of timesteps in the domain
            render_mode: render mode
            reward_scheme: the reward scheme to use ('local', or 'global'). Default: local
        """
        EzPickle.__init__(
            self,
            num_timesteps,
            num_agents,
            reward_scheme,
            sections,
            capacity,
            type_distribution,
            position_distribution,
            render_mode,
        )
        self.reward_scheme = reward_scheme
        self.sections = sections
        # TODO Extend to distinct capacities per section?
        self.resource_capacities = [capacity for _ in range(sections)]
        self.num_timesteps = num_timesteps
        self.episode_num = 0
        self.type_distribution = type_distribution
        if position_distribution is None:
            self.position_distribution = [1 / sections for _ in range(sections)]
        else:
            assert (
                len(position_distribution) == self.sections
            ), "number of sections should be equal to the length of the provided position_distribution:"
            self.position_distribution = position_distribution

        self.render_mode = render_mode
        self.possible_agents = ["agent_" + str(r) for r in range(num_agents)]
        self.agents = self.possible_agents[:]
        self._types, self._state = self._init_state()
        self.terminations = {agent: False for agent in self.agents}
        self.truncations = {agent: False for agent in self.agents}

        self.action_spaces = dict(zip(self.agents, [Discrete(len(MOVES))] * num_agents))
        self.observation_spaces = dict(
            zip(
                self.agents,
                [
                    Box(
                        low=0,
                        high=self.num_agents,
                        # Observation form:
                        # agent type, section id, section capacity, section consumption, % of agents of current type
                        shape=(5,),
                        dtype=np.float32,
                    )
                ]
                * num_agents,
            )
        )

        self.central_observation_space = Box(
            low=0,
            high=self.num_agents,
            # Observation form:
            # agents * [agent type, section id, section capacity, section consumption, % of agents of current type]
            shape=(self.num_agents * 5,),
            dtype=np.float32,
        )

        # maximum capacity reward can be calculated  by calling the _global_capacity_reward()
        optimal_consumption = [capacity for _ in range(sections)]
        optimal_consumption[-1] = max(self.num_agents - ((sections - 1) * capacity), 0)
        max_r = _global_capacity_reward(self.resource_capacities, optimal_consumption)
        self.reward_spaces = dict(zip(self.agents, [Box(low=0, high=max_r, shape=(NUM_OBJECTIVES,))] * num_agents))

    # this cache ensures that same space object is returned for the same agent
    # allows action space seeding to work as expected
    @functools.lru_cache(maxsize=None)
    @override
    def observation_space(self, agent):
        # gymnasium spaces are defined and documented here: https://gymnasiuspspom.farama.org/api/spaces/
        return self.observation_spaces[agent]

    @functools.lru_cache(maxsize=None)
    @override
    def action_space(self, agent):
        return self.action_spaces[agent]

    @override
    def reward_space(self, agent):
        """Returns the reward space for the given agent."""
        return self.reward_spaces[agent]

    def get_central_observation_space(self):
        """Returns the central observation space."""
        return self.central_observation_space

    @override
    def render(self):
        """Renders the environment.

        In human mode, it can print to terminal, open
        up a graphical window, or open up some other display that a human can see and understand.
        """
        if self.render_mode is None:
            warn("You are calling render method without specifying any render mode.")
            return

    @override
    def close(self):
        """Close should release any graphical displays, subprocesses, network connections or any other environment data which should not be kept around after the user is no longer using the environment."""
        pass

    @override
    def reset(self, seed=None, options=None):
        """Reset needs to initialize the `agents` attribute and must set up the environment so that render(), and step() can be called without issues.

        Returns the observations for each agent
        """
        if seed is not None:
            np.random.seed(seed)
            random.seed(seed)
        self.agents = self.possible_agents[:]
        self._types, self._state = self._init_state()
        self.terminations = {agent: False for agent in self.agents}
        self.truncations = {agent: False for agent in self.agents}
        section_consumptions, section_agent_types = self._get_stats()
        observations = {
            agent: self._get_obs(i, section_consumptions, section_agent_types) for i, agent in enumerate(self.agents)
        }
        self.episode_num = 0

        infos = {agent: {} for agent in self.agents}
        return observations, infos

    def _init_state(self):
        """Initializes the state of the environment. This is called by reset()."""
        types = random.choices(
            [i for i in range(len(self.type_distribution))], weights=self.type_distribution, k=self.num_agents
        )

        if self.position_distribution is None:
            positions = [random.randint(0, self.sections - 1) for _ in self.agents]
        else:
            positions = random.choices(
                [i for i in range(self.sections)], weights=self.position_distribution, k=self.num_agents
            )
        return types, positions

    def step(self, actions):
        """Steps in the environment.

        Args:
            actions: a dict of actions, keyed by agent names

        Returns: a tuple containing the following items in order:
        - observations
        - rewards
        - terminations
        - truncations
        - infos
        dicts where each dict looks like {agent_1: item_1, agent_2: item_2}
        """
        # If a user passes in actions with no agents, then just return empty observations, etc.
        if not actions:
            self.agents = []
            return {}, {}, {}, {}, {}

        # Apply actions and update system state
        for i, agent in enumerate(self.agents):
            act = actions[agent]
            self._state[i] = min(self.sections - 1, max(self._state[i] + MOVES[act], 0))

        section_consumptions, section_agent_types = self._get_stats()

        self.episode_num += 1

        env_termination = self.episode_num >= self.num_timesteps
        self.terminations = {agent: env_termination for agent in self.agents}
        reward_per_section = np.zeros((self.sections, NUM_OBJECTIVES), dtype=np.float32)

        if env_termination:
            if self.reward_scheme == "local":
                for i in range(self.sections):
                    lr_capacity = _local_capacity_reward(self.resource_capacities[i], section_consumptions[i])
                    lr_mixture = _local_mixture_reward(section_agent_types[i])
                    reward_per_section[i] = np.array([lr_capacity, lr_mixture])

            elif self.reward_scheme == "global":
                g_capacity = _global_capacity_reward(self.resource_capacities, section_consumptions)
                g_mixture = _global_mixture_reward(section_agent_types)
                reward_per_section = np.array([[g_capacity, g_mixture]] * self.sections)

        # Obs: agent type, section id, section capacity, section consumption, % of agents of current type
        observations = {agent: None for agent in self.agents}
        # Note that agents only receive the reward after the last timestep
        rewards = {self.agents[i]: np.array([0, 0], dtype=np.float32) for i in range(self.num_agents)}

        for i, agent in enumerate(self.agents):
            observations[agent] = self._get_obs(i, section_consumptions, section_agent_types)
            rewards[agent] = reward_per_section[self._state[i]]

        # typically there won't be any information in the infos, but there must
        # still be an entry for each agent
        infos = {agent: {} for agent in self.agents}

        if env_termination:
            self.agents = []

        if self.render_mode == "human":
            self.render()

        return observations, rewards, self.truncations, self.terminations, infos

    @override
    def state(self) -> np.ndarray:
        """Returns the global observation of the beach.

        Returns: a 1D Numpy array with the following items in order:
        [agentX_section, agentX_type, ...,
        capacity, sectionY_consumption, sectionY_%_of_agents_of_current_type, ...]
        """
        # return np.array(self._types + self._state, dtype=np.int32)
        section_consumptions, section_agent_types = self._get_stats()
        global_obs = [self._get_obs(i, section_consumptions, section_agent_types) for i in range(len(self.agents))]
        global_obs = np.array(global_obs, dtype=np.float32).flatten()
        assert len(global_obs) == len(self.agents) * 5

        return np.array(global_obs, dtype=np.float32).flatten()

    def _get_obs(self, i, section_consumptions, section_agent_types):
        total_same_type = section_agent_types[self._state[i]][self._types[i]]
        t = total_same_type / section_consumptions[self._state[i]]
        obs = np.array(
            [
                self._types[i],
                self._state[i],
                self.resource_capacities[self._state[i]],
                section_consumptions[self._state[i]],
                t,
            ],
            dtype=np.float32,
        )
        return obs

    def _get_stats(self):
        section_consumptions = np.zeros(self.sections)
        section_agent_types = np.zeros((self.sections, len(self.type_distribution)))

        for i in range(len(self.agents)):
            section_consumptions[self._state[i]] += 1
            section_agent_types[self._state[i]][self._types[i]] += 1
        return section_consumptions, section_agent_types


def _global_capacity_reward(capacities, consumptions):
    global_capacity_r = 0
    for i in range(len(capacities)):
        global_capacity_r += _local_capacity_reward(capacities[i], consumptions[i])
    return global_capacity_r


def _local_capacity_reward(capacity, consumption):
    # TODO make capacity lookup table to save CPU!
    return consumption * np.exp(-consumption / capacity)


def _global_mixture_reward(section_agent_types):
    sum_local_mix = 0
    for i in range(len(section_agent_types)):
        sum_local_mix += _local_mixture_reward(section_agent_types[i])
    return sum_local_mix / len(section_agent_types)


def _local_mixture_reward(types):
    lr_mixture = 0
    if sum(types) > 0:
        lr_mixture = min(types) / sum(types)
    return lr_mixture<|MERGE_RESOLUTION|>--- conflicted
+++ resolved
@@ -51,17 +51,7 @@
     return MOBeachDomain(**kwargs)
 
 
-<<<<<<< HEAD
 class MOBeachDomain(MOParallelEnv, EzPickle):
-    """Environment for MO-BeachDomain problem.
-
-    The init method takes in environment arguments and should define the following attributes:
-    - possible_agents
-    - action_spaces
-    - observation_spaces
-    These attributes should not be changed after initialization.
-=======
-class MOBeachDomain(MOParallelEnv):
     """A `Parallel` 2-objective environment of the Beach problem domain.
 
     ## Observation Space
@@ -106,7 +96,6 @@
     - 'type_distribution (tuple)': the distribution of agent types in the domain. Default: 2 types equally distributed (0.3, 0.7).
     - 'position_distribution (tuple)': the initial distribution of agents in the domain. Default: uniform over all sections (None).
     - 'render_mode (str)': render mode. Default: None
->>>>>>> 9d264c5a
     """
 
     metadata = {"render_modes": ["human"], "name": "mobeach_v0", "central_observation": True}
