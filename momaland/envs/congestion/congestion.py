"""Multi-Objective Congestion Game.

From Ramos, G. D. O., Radulescu, R., Nowe, A., & Tavares, A. R. (2020). Toll-based learning for minimising congestion under heterogeneous preferences.
"""

import functools
import json
import os
import random
from collections import defaultdict
from typing_extensions import override

import networkx as nx
import numpy as np
from gymnasium.logger import warn
from gymnasium.spaces import Box, Discrete
from gymnasium.utils import EzPickle
from pettingzoo.utils import wrappers
from sympy import diff, lambdify, sympify

from momaland.utils.conversions import mo_parallel_to_aec
from momaland.utils.env import MOParallelEnv


def parallel_env(**kwargs):
    """Env factory function for the congestion game."""
    return raw_env(**kwargs)


def env(**kwargs):
    """Auto-wrapper for the congestion game.

    Args:
        **kwargs: keyword args to forward to the parallel_env function.

    Returns:
        A fully wrapped AEC env
    """
    env = parallel_env(**kwargs)
    # convert parallel version of the env to an AEC version
    env = mo_parallel_to_aec(env)

    # this wrapper helps error handling for discrete action spaces
    env = wrappers.AssertOutOfBoundsWrapper(env)
    return env


def raw_env(**kwargs):
    """Env factory function for the congestion game."""
    return MOCongestion(**kwargs)


<<<<<<< HEAD
class MOCongestion(MOParallelEnv, EzPickle):
    """Environment for MO-Congestion problem.
=======
class MOCongestion(MOParallelEnv):
    """A `Parallel` environment where drivers learn to travel from a source to a destination while avoiding congestion.
>>>>>>> 9d264c5a

    Multi-objective version of Braess' Paradox where drivers have two objectives: travel time and monetary cost.
    The environment is a road network and the agents are the drivers that needs to travel from an origin to a destination point.

    ## Observation Space
    This environment is stateless, so the observation space is a constant 0. (Discrete with shape (1,)).

    ## Action Space
    The action space is a discrete space representing the possible routes that the agent can take.
    The number of routes is different for each agent, as it depends on the number of possible routes for the OD pair of the agent.
    Selecting an action corresponds to choosing a route.

    ## Reward Space
    The reward space is a 2D vector containing rewards for:
    - Minimizing travel time (latency).
    - Minimizing monetary cost.

    ## Starting State
    The environment is stateless, so there is no starting state.

    ## Episode Termination
    The environment is stateless, so there are no episodes. Each "episode" is therefore terminated after each timestep.

    ## Episode Truncation
    Episodes are not truncated as there are terminated after each timestep.

    ## Arguments
    - `render_mode (str, optional)`: The mode to display the rendering of the environment. Can be human or None.
    - `problem_name (str, optional)`: The name of the road network that will be used.
    - `num_agents (int, optional)`: The number of drivers in the network.
    - `toll_mode (str, optional)`: The tolling mode that is used, tolls are either placed randomly "random" or using marginal cost tolling "mct".
    - `random_toll_percentage (float, optional)`: In the case of random tolling the percentage of roads that will be taxed.
    - `num_timesteps (int, optional)`: The number of timesteps (stateless, therefore always 1 timestep).

    ## Credits
    The code was adapted from [codebase of "Toll-Based Learning for Minimising Congestion under Heterogeneous Preferences"](https://github.com/goramos/marl-route-choice).
    """

    def __init__(
        self,
        problem_name="Braess_1_4200_10_c1",
        num_agents=4200,
        toll_mode="mct",
        random_toll_percentage=0.1,
        num_timesteps=1,
        render_mode=None,
    ):
        """Initializes the congestion game.

        Args:
            problem_name: the name of the network that will be used
            num_agents: number of agents in the network
            toll_mode: the tolling mode that is used, tolls are either placed randomly "random" or using marginal cost tolling "mct"
            random_toll_percentage: in the case of random tolling the percentage of roads that will be taxed
            num_timesteps: number of timesteps (stateless, therefore always 1 timestep)
            render_mode: render mode
        """
        EzPickle.__init__(
            self,
            problem_name,
            num_agents,
            toll_mode,
            random_toll_percentage,
            num_timesteps,
            render_mode,
        )
        # Read in the problem from the corresponding .json file in the networks directory
        self.graph, self.od, self.routes, self._max_route_length = self._read_problem(problem_name)
        # Keep track of the current flow on each link the network
        self.flows = {f"{edge[0]}-{edge[1]}": 0 for edge in self.graph.edges}

        # Episodes/Timesteps
        self.num_timesteps = num_timesteps
        self.episode_num = 0

        self.render_mode = render_mode
        self.possible_agents = ["agent_" + str(i) for i in range(num_agents)]
        self.agents = self.possible_agents[:]
        # each driver gets assigned a random origin-destination (OD) pair by _init_state()
        self.drivers_od = self._init_state()
        self.terminations = {agent: False for agent in self.agents}
        self.truncations = {agent: False for agent in self.agents}

        # compute the possible routes each agent can take based on its OD pair
        route_choices_per_agent = [Discrete(len(self.routes[od])) for od in self.drivers_od]
        # action space can be different for agents when there are multiple OD pairs with different numbers of routes
        self.action_spaces = dict(zip(self.agents, route_choices_per_agent))
        # stateless setting, agents receive a constant '0' as an observation in each timestep
        self.observation_spaces = dict(
            zip(
                self.agents,
                [
                    Discrete(
                        1,
                    )
                ]
                * num_agents,
            )
        )
        # keep track of the maximum link latency and cost to scale the rewards returned to the agents
        self._max_link_latency = None
        self._max_link_cost = None
        # the latency and cost of links are scaled (at most 1), the maximum latency and cost is therefore at most the length of the longest route
        # latency and cost are both negative rewards, agents aim to find routes with minimal latency and cost
        self.reward_spaces = dict(zip(self.agents, [Box(low=-self._max_route_length, high=0, shape=(2,))] * num_agents))

        # Each arc can have a different latency function (e.g. constant travel time / travel time dependent on flow)
        self.latency_functions = dict()
        self.toll_mode = toll_mode  # "random" or "mct"
        assert (
            self.toll_mode == "random" or self.toll_mode == "mct"
        ), "chosen toll mode not supported, use either random or mct"
        self.random_toll_percentage = random_toll_percentage
        # Marginal cost is given by the product of the flow and the derivative of the latency function of the arc
        self.cost_function = dict()
        self._create_latency_and_cost_function(nx.get_edge_attributes(self.graph, "latency_function"), num_agents)

    metadata = {"render_modes": ["human"], "name": "mocongestion_v0"}

    # this cache ensures that same space object is returned for the same agent
    # allows action space seeding to work as expected
    @functools.lru_cache(maxsize=None)
    @override
    def observation_space(self, agent):
        return self.observation_spaces[agent]

    @functools.lru_cache(maxsize=None)
    @override
    def action_space(self, agent):
        return self.action_spaces[agent]

    @override
    def reward_space(self, agent):
        return self.reward_spaces[agent]

    @override
    def render(self):
        if self.render_mode is None:
            warn("You are calling render method without specifying any render mode.")
            return

    @override
    def reset(self, seed=None, options=None):
        """Reset needs to initialize the `agents` attribute and must set up the environment so that render(), and step() can be called without issues.

        Returns the observations for each agent
        """
        if seed is not None:
            np.random.seed(seed)
            random.seed(seed)
        self.agents = self.possible_agents[:]
        self.terminations = {agent: False for agent in self.agents}
        self.truncations = {agent: False for agent in self.agents}
        # Reset the flows of each arc
        self.flows = {f"{edge[0]}-{edge[1]}": 0 for edge in self.graph.edges}
        observations = {agent: 0 for agent in self.agents}
        self.episode_num = 0

        infos = {agent: {} for agent in self.agents}
        return observations, infos

    def _init_state(self):
        """Initializes the state of the environment. This is called by reset()."""
        # randomly distribute drivers among possible OD pairs
        drivers_od = [random.choice(self.od) for _ in self.agents]
        return drivers_od

    def step(self, actions):
        """Steps in the environment.

        Args:
            actions: a dict of actions, keyed by agent names

        Returns: a tuple containing the following items in order:
        - observations
        - rewards
        - terminations
        - truncations
        - infos
        dicts where each dict looks like {agent_1: item_1, agent_2: item_2}
        """
        # If a user passes in actions with no agents, then just return empty observations, etc.
        if not actions:
            self.agents = []
            return {}, {}, {}, {}, {}

        # - Actions -#
        # keep track of the flow on each route, update the flow on the links of the roads at once afterward
        agents_on_routes = defaultdict(int)
        # keep track of each route selected by each agent
        agent_routes = []
        for i, agent in enumerate(self.agents):
            act = actions[agent]
            # get the OD pair of the agent, so we know which route the agent has chosen
            agent_od = self.drivers_od[i]
            agent_route = self.routes[agent_od][act]
            agents_on_routes[agent_route] += 1
            # save chosen route of agent
            agent_routes.append(agent_route)
        # add the flow of all routes to the links of each route:
        for route in agents_on_routes:
            self._add_flow_to_route(route, agents_on_routes[route])

        # - Observations -#
        # return constant observations '0' as this is a stateless setting
        observations = {agent: 0 for agent in self.agents}

        # - Rewards -#
        # compute latency and cost of each route
        latency_routes, cost_routes = self._compute_latency_and_cost(agents_on_routes)

        rewards = dict()
        for i in range(len(self.agents)):
            # get the route which was taken by the agent
            agent_route = agent_routes[i]
            latency_reward = latency_routes[agent_route]
            cost_reward = cost_routes[agent_route]
            # retrieve the ID of the agent
            agent_id = self.agents[i]
            rewards[agent_id] = np.array([-latency_reward, -cost_reward], dtype=np.float32)

        # - Infos -#
        # typically there won't be any information in the infos, but there must still be an entry for each agent
        infos = {agent: {} for agent in self.agents}

        # stateless bandit setting where each episode only lasts 1 timestep
        self.terminations = {agent: True for agent in self.agents}
        self.agents = []

        if self.render_mode == "human":
            self.render()

        return observations, rewards, self.truncations, self.terminations, infos

    # - Helper Methods -#
    def _read_problem(self, problem_name):
        """Reads in the .JSON file of the chosen problem.

        Parses the network which is loaded in NetworkX as well as the
        possible origin/destination (OD) pairs and the possible routes the agents can choose to travel from the origins
        to the destinations.

        Args:
            problem_name: the name of the problem which will be used, needs to correspond to the name of a .json file in the './networks/' directory.

        Returns: a tuple containing the following items in order:
            - graph: a NetworkX representation of the network
            - od: the possible origin/destination pairs in this problem
            - routes: the possible routes that can be used to travel from the origins to the destinations
            - max_route_length: the length of the longest route in the network
        """
        # if problem file already contains '.json' extension, ignore, else add extension to problem name
        if not problem_name.endswith(".json"):
            problem_name = problem_name + ".json"
        # open the .json file of the problem name from the local 'networks/' directory
        local_problem_file = os.path.join(os.path.dirname(__file__), "networks", problem_name)
        with open(local_problem_file) as graph_json:
            # load the .json
            data = json.load(graph_json)
            # - Graph -#
            graph = nx.node_link_graph(data["graph"])
            # - Origin/Destination pairs -#
            od = data["od"]
            # - Possible routes for OD pairs -#
            routes = data["routes"]
            # compute max route length
            max_route_length = 0
            # routes is a dict with OD pairs as keys and lists of corresponding roads as values
            for od_key in routes:
                # routes contains a list of routes for each OD pair
                for route in routes[od_key]:
                    max_route_length = max(max_route_length, len(route.split(",")))

            return graph, od, routes, max_route_length

    def _create_latency_and_cost_function(self, edges_latency_attributes, num_agents):
        """Creates latency and cost functions for each edge of the network.

        Edges latency and cost functions are based on the .JSON file of the chosen problem. Each edge can have different travel times (latency function) and monetary costs.

        Args:
            edges_latency_attributes: parsed latency functions of links of the network
            num_agents: the total number of agents in the network
        """
        for edge in edges_latency_attributes:
            # retrieve latency attributes
            expr = edges_latency_attributes[edge]["expr"]
            param = edges_latency_attributes[edge]["param"]
            constants = edges_latency_attributes[edge]["constants"]
            # keys of latency_function and cost_function dict are "source-target" strings instead of tuples
            edge_name = f"{edge[0]}-{edge[1]}"
            # - Latency Function - #
            latency_formula = sympify(expr)
            simplified_latency = latency_formula.subs(constants)
            self.latency_functions[edge_name] = simplified_latency

            # - Cost Function - #
            # two toll modes are supported, either tolls are placed randomly on x% of roads OR marginal cost tolling is applied
            if self.toll_mode == "random":
                # if tolls are placed randomly, each road has a 'random_toll_percentage' chance of containing a toll equal to its latency
                if random.random() < self.random_toll_percentage:
                    self.cost_function[edge_name] = simplified_latency
                else:
                    self.cost_function[edge_name] = sympify("0")

            elif self.toll_mode == "mct":
                latency_deriv = diff(latency_formula, param)
                # marginal cost toll is computed as the product of the flow and the derivative of the latency function
                simplified_deriv = latency_deriv.subs(constants)
                mct_formula = sympify(f"{param}*" + str(simplified_deriv))
                self.cost_function[edge_name] = mct_formula

            # - Max Latency and Cost - #
            # keep track of max latency and cost to later scale latency and costs of links for rewards
            # check if this link produces maximum latency
            current_latency = lambdify(param, self.latency_functions[edge_name])(num_agents)
            if self._max_link_latency is None or self._max_link_latency < current_latency:
                self._max_link_latency = current_latency
            # check if this link produces maximum latency
            current_cost = lambdify(param, self.cost_function[edge_name])(num_agents)
            if self._max_link_cost is None or self._max_link_cost < current_cost:
                self._max_link_cost = current_cost

    def _add_flow_to_route(self, route, flow_to_add):
        """Adds 'flow_to_add' cars to all the links of 'route'.

        This is needed to compute the latency and cost after drivers have chosen their routes. Each driver on a road contributes 1 to the total flow on that road.

        Args:
            route: the route to which the flow should be added
            flow_to_add: the quantity of flow to add (the amount of drivers that chose this road)

        Returns:
            /
        """
        # Routes are strings which consists of links joined by ','
        links_of_route = route.split(",")
        # Add the flow to each link of the route
        for link in links_of_route:
            self.flows[link] += flow_to_add

    def _compute_latency_and_cost(self, routes):
        """Compute the latency and cost of a specific route based on the flow on its links.

        The latency and cost of a route is the sum of the latencies and costs of its links.

        Args:
            routes: the routes for which the total latency and cost will be computed. Contains all roads that
            were used by at least 1 agent.

        Returns:
            total_latencies: the total latency of each provided route
            total_cost: the total (monetary) cost of each provided route
        """
        all_used_routes = list(routes.keys())
        total_latencies = {route: 0 for route in all_used_routes}
        total_cost = {route: 0 for route in all_used_routes}
        for route in routes:
            # get links of route
            links_of_route = route.split(",")
            total_latencies[route] = sum(map(lambda link: self._get_scaled_link_latency(link), links_of_route))
            total_cost[route] = sum(map(lambda link: self._get_scaled_link_cost(link), links_of_route))
        # return the total (sum) latency and cost of this specific route
        return total_latencies, total_cost

    def _get_scaled_link_latency(self, link):
        """Computes the scaled latency of a link in the network.

        The scaled latency of a link is its current latency (based on its flow) divided by the maximum latency possible on any link

        Args:
            link: the link for which the latency is computed

        Returns:
            scaled_latency: the scaled latency
        """
        latency_c = lambdify("f", self.latency_functions[link])
        return latency_c(self.flows[link]) / self._max_link_latency

    def _get_scaled_link_cost(self, link):
        """Computes the scaled (monetary) cost of a link in the network.

        The scaled cost of a link is its current cost (based on its flow) divided by the maximum cost possible on any link

        Args:
            link: the link for which the cost is computed

        Returns:
            scaled_cost: the scaled cost
        """
        cost_c = lambdify("f", self.cost_function[link])
        return cost_c(self.flows[link]) / self._max_link_cost<|MERGE_RESOLUTION|>--- conflicted
+++ resolved
@@ -50,13 +50,8 @@
     return MOCongestion(**kwargs)
 
 
-<<<<<<< HEAD
 class MOCongestion(MOParallelEnv, EzPickle):
-    """Environment for MO-Congestion problem.
-=======
-class MOCongestion(MOParallelEnv):
     """A `Parallel` environment where drivers learn to travel from a source to a destination while avoiding congestion.
->>>>>>> 9d264c5a
 
     Multi-objective version of Braess' Paradox where drivers have two objectives: travel time and monetary cost.
     The environment is a road network and the agents are the drivers that needs to travel from an origin to a destination point.
