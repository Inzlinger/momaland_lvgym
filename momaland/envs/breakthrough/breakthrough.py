--- conflicted
+++ resolved
@@ -1,361 +1,356 @@
-"""MO-Breakthrough.
-
-|--------------------|--------------------------------------------------|
-| Actions            | Discrete                                         |
-| Parallel API       | No                                               |
-| Manual Control     | No                                               |
-| Agents             | 2                                                |
-| Action Shape       | (1,)                                             |
-| Action Values      | Discrete(board_width=8 * board_height=8 * 3)     |
-| Observation Shape  | (board_height=8, board_width=8, 2)               |
-| Observation Values | [0,1]                                            |
-| Reward Shape       | (num_objectives=4,)                              |
-"""
-from __future__ import annotations
-
-from typing_extensions import override
-
-import numpy as np
-from gymnasium import spaces
-from gymnasium.logger import warn
-from gymnasium.utils import EzPickle
-from pettingzoo.utils import agent_selector, wrappers
-
-from momaland.utils.env import MOAECEnv
-
-
-def env(**kwargs):
-    """Returns the wrapped MOBreakthrough environment in `AEC` format.
-
-    Args:
-        **kwargs: keyword args to forward to the raw_env function
-
-    Returns:
-        A fully wrapped AEC env
-    """
-    env = raw_env(**kwargs)
-    # This wrapper terminates the game with the current player losing in case of illegal values.
-    # env = wrappers.TerminateIllegalWrapper(env, illegal_reward=-1)
-    # Asserts if the action given to step is outside the action space.
-    env = wrappers.AssertOutOfBoundsWrapper(env)
-    # Checks if function calls or attribute access are in a disallowed order.
-    # env = wrappers.OrderEnforcingWrapper(env)
-    return env
-
-
-def raw_env(**kwargs):
-    """Returns the MOBreakthrough environment in `AEC` format.
-
-    Args:
-        **kwargs: keyword args to forward to create the `MOBreakthrough` environment.
-
-    Returns:
-        A raw env.
-    """
-    return MOBreakthrough(**kwargs)
-
-
-<<<<<<< HEAD
-class MOBreakthrough(MOAECEnv, EzPickle):
-    """Multi-objective Breakthrough."""
-=======
-class MOBreakthrough(MOAECEnv):
-    """Multi-objective Breakthrough.
-
-    MO-Breakthrough is a multi-objective variant of the two-player, single-objective turn-based board game Breakthrough.
-    In Breakthrough, players start with two rows of identical pieces in front of them, on an 8x8 board, and try to reach
-    the opponent's home row with any piece. The first player to move a piece on their opponent's home row wins. Players
-    move alternatingly, and each piece can move one square straight forward or diagonally forward. Opponent pieces can also
-    be captured, but only by moving diagonally forward, not straight.
-    MO-Breakthrough extends this game with up to three additional objectives: a second objective that incentivizes faster
-    wins, a third one for capturing opponent pieces, and a fourth one for avoiding the capture of the agent's own pieces.
-    Additionally, the board width can be modified from 3 to 20 squares, and the board height from 5 to 20 squares.
-
-    ## Observation Space
-    The observation is a dictionary which contains an `'observation'` element which is the usual RL observation described
-    below, and an  `'action_mask'` which holds the legal moves, described in the Legal Actions Mask section below.
-    The main observation space is 2 planes of a board_height * board_width grid (a board_height * board_width * 2 tensor).
-    Each plane represents a specific agent's pieces, and each location in the grid represents the placement of the
-    corresponding agent's piece. 1 indicates that the agent has a piece placed in the given location, and 0 indicates they
-    do not have a piece in that location (meaning that either the cell is empty, or the other agent has a piece in that
-    location).
-
-    ## Legal Actions Mask
-    The legal moves available to the current agent are found in the `action_mask` element of the dictionary observation.
-    The `action_mask` is a binary vector where each index of the vector represents whether the represented action is legal
-    or not; the action encoding is described in the Action Space section below.
-    The `action_mask` will be all zeros for any agent except the one whose turn it is.
-
-    ## Action Space
-    The action space is the set of integers from 0 to board_width*board_height*3 (exclusive). If a piece at coordinates
-    (x,y) is moved, this is encoded as the integer x * 3 * board_height + y * 3 + z where z == 0 for left diagonal, 1 for
-    straight, and 2 for right diagonal move.
-
-    ## Rewards
-    Dimension 0: If an agent moves one of their pieces to the opponent's home row, they will be rewarded 1 point. At the
-    same time, the opponent agent will be awarded -1 point. There are no draws in Breakthrough.
-    Dimension 1: If an agent wins, they get a reward of 1-(move_count/max_moves) to incentivize faster wins. The losing
-    opponent gets the negated reward. In case of a draw, both agents get 0.
-    Dimension 2: (optional) The number of opponent pieces (divided by the max number of pieces) an agent has captured.
-    Dimension 3: (optional) The negative number of pieces (divided by the max number of pieces)
-    an agent has lost to the opponent.
-
-    ## Starting State
-    The starting board is empty except for the first two rows that are filled with pieces of player 0, and the last two rows that are filled with pieces of player 1.
-
-    ## Arguments
-    - 'board_width': The width of the board (from 3 to 20)
-    - 'board_height': The height of the board (from 5 to 20)
-    - 'num_objectives': The number of objectives (from 1 to 4)
-    - 'render_mode': The render mode.
-
-    ## Version History
-    """
->>>>>>> 9d264c5a
-
-    metadata = {
-        "render_modes": ["ansi"],
-        "name": "mobreakthrough_v0",
-        "is_parallelizable": False,
-    }
-
-    OFF_BOARD = -1
-    ANGLES = ["LEFT", "STRAIGHT", "RIGHT"]
-
-    def __init__(self, board_width: int = 8, board_height: int = 8, num_objectives: int = 4, render_mode: str | None = None):
-        """Initializes a new MOBreakthrough environment.
-
-        Args:
-            board_width: The width of the board (from 3 to 20)
-            board_height: The height of the board (from 5 to 20)
-            num_objectives: The number of objectives (from 1 to 4)
-            render_mode: The render mode.
-        """
-        EzPickle.__init__(
-            self,
-            board_width,
-            board_height,
-            num_objectives,
-            render_mode,
-        )
-        if not (3 <= board_width <= 20):
-            raise ValueError("Config parameter board_width must be between 3 and 20.")
-
-        elif not (5 <= board_height <= 20):
-            raise ValueError("Config parameter board_height must be between 5 and 20.")
-
-        elif not (1 <= num_objectives <= 4):
-            raise ValueError("Config parameter num_objectives must be between 1 and 4.")
-
-        self.board_width = board_width
-        self.board_height = board_height
-        self.num_objectives = num_objectives
-        self.board_size = board_height * board_width
-        self.agents = ["player_0", "player_1"]
-        self.possible_agents = self.agents[:]
-        self.terminations = {agent: False for agent in self.agents}
-        self.truncations = {agent: False for agent in self.agents}
-        self.move_count = 0
-        self.max_turns = 4 * board_width * (board_height - 3) + 1
-        self.max_move = board_height * board_width * 3
-        self._cumulative_rewards = {agent: np.zeros(self.num_objectives) for agent in self.agents}
-        self._initialize_board(board_height, board_width)
-        self.legal_moves = self._legal_moves()
-        self.render_mode = render_mode
-
-        self.action_spaces = {agent: spaces.Discrete(self.max_move) for agent in self.agents}
-        self.observation_spaces = {
-            agent: spaces.Dict(
-                {
-                    "observation": spaces.Box(
-                        low=0, high=1, shape=(board_height, board_width, len(self.agents)), dtype=np.int8
-                    ),
-                    "action_mask": spaces.MultiBinary(self.max_move),
-                }
-            )
-            for agent in self.agents
-        }
-        self.reward_spaces = dict(
-            zip(self.agents, [spaces.Box(low=-1, high=1, shape=(self.num_objectives,))] * len(self.agents)), dtype=np.float32
-        )
-
-    @override
-    def render(self):
-        """Renders the environment.
-
-        In human mode, it can print to terminal, open
-        up a graphical window, or open up some other display that a human can see and understand.
-        """
-        if self.render_mode is None:
-            warn("You are calling render method without specifying any render mode.")
-            return
-
-        if self.render_mode == "ansi":
-            self.print_board()
-
-    @override
-    def observe(self, agent):  # currently using a fixed layer for the current player, instead of fixed layers by color
-        cur_player = self.possible_agents.index(agent)
-        opp_player = (cur_player + 1) % 2
-        cur_p_board = np.equal(self.board, cur_player + 1)
-        opp_p_board = np.equal(self.board, opp_player + 1)
-        observation = np.stack([cur_p_board, opp_p_board], axis=2).astype(np.int8)
-        actions = self.legal_moves if agent == self.agent_selection else []
-        action_mask = np.zeros(self.max_move, "int8")
-        action_mask[list(actions)] = 1
-        return {"observation": observation, "action_mask": action_mask}
-
-    @override
-    def observation_space(self, agent):
-        return self.observation_spaces[agent]
-
-    @override
-    def action_space(self, agent):
-        return self.action_spaces[agent]
-
-    @override
-    def reward_space(self, agent):
-        return self.reward_spaces[agent]
-
-    def _legal_moves(self):
-        """Returns a list of legal moves for the current player."""
-        legal_moves = set()
-        cur_player = self.possible_agents.index(self.agent_selection)
-        opp_player = (cur_player + 1) % 2
-        cur_piece = cur_player + 1
-        opp_piece = opp_player + 1
-        move_direction = 1 if cur_piece == 1 else -1
-        for index, value in np.ndenumerate(self.board):
-            x, y = index
-            if value == cur_piece:
-                if self._get_square(x, y + move_direction) == 0:  # move straight ahead possible
-                    legal_moves.add(self._move_to_int(x, y, "STRAIGHT"))
-                if x < self.board_width - 1:
-                    if (
-                        self._get_square(x + 1, y + move_direction) == 0
-                        or self._get_square(x + 1, y + move_direction) == opp_piece
-                    ):  # move diagonally to the right possible
-                        legal_moves.add(self._move_to_int(x, y, "RIGHT"))
-                if x > 0:
-                    if (
-                        self._get_square(x - 1, y + move_direction) == 0
-                        or self._get_square(x + 1, y + move_direction) == opp_piece
-                    ):  # move diagonally to the left possible
-                        legal_moves.add(self._move_to_int(x, y, "LEFT"))
-        return legal_moves
-
-    def _get_square(self, x, y):
-        """Returns the piece at the given coordinates, provided the coordinates are legal. Otherwise returns MOBreakthrough.OFF_BOARD."""
-        if x < 0 or x > self.board_width - 1 or y < 0 or y > self.board_height - 1:
-            return MOBreakthrough.OFF_BOARD
-        return self.board[x][y]
-
-    @override
-    def step(self, action):
-        if self.truncations[self.agent_selection] or self.terminations[self.agent_selection]:
-            return self._was_dead_step(action)
-
-        # assert valid move
-        assert action in self.legal_moves, "played illegal move."
-
-        # make the move
-        x, y, direction = self._int_to_move(action)
-        agent = self.agent_selection
-        agent_index = self.possible_agents.index(agent)
-        next_agent = self.possible_agents[(agent_index + 1) % 2]
-        agent_piece = agent_index + 1
-        move_direction = 1 if agent_piece == 1 else -1
-        self.board[x][y] = 0
-        capture = False
-        if self.board[x + MOBreakthrough.ANGLES.index(direction) - 1][y + move_direction] != 0:
-            capture = True
-        self.board[x + MOBreakthrough.ANGLES.index(direction) - 1][y + move_direction] = agent_piece
-        self.move_count += 1
-
-        # handle the rewards
-        self.rewards = {agent: np.zeros(self.num_objectives) for agent in self.agents}
-        if capture:
-            if self.num_objectives > 2:
-                self.rewards[agent][2] = 1 / (self.board_width * 2)
-            if self.num_objectives > 3:
-                self.rewards[next_agent][3] = -1 / (self.board_width * 2)
-        if self.check_for_winner():
-            self.rewards[agent][0] = 1
-            self.rewards[next_agent][0] = -1
-            if self.num_objectives > 1:
-                self.rewards[agent][1] = 1 - (self.move_count / self.max_turns)
-                self.rewards[next_agent][1] = -(1 - (self.move_count / self.max_turns))
-            self.terminations = {agent: True for agent in self.agents}
-        self._cumulative_rewards[agent] = np.zeros(self.num_objectives, dtype=np.float32)
-        self._accumulate_rewards()
-
-        # select the next agent
-        self.agent_selection = self._agent_selector.next()
-        self.legal_moves = self._legal_moves()
-        if self.render_mode == "human":
-            self.render()
-
-    @override
-    def reset(self, seed=None, options=None):
-        self.agents = self.possible_agents[:]
-        self.rewards = {agent: np.zeros(self.num_objectives, dtype=np.float32) for agent in self.agents}
-        self._cumulative_rewards = {agent: np.zeros(self.num_objectives, dtype=np.float32) for agent in self.agents}
-        self.terminations = {agent: False for agent in self.agents}
-        self.truncations = {agent: False for agent in self.agents}
-        self.infos = {agent: {} for agent in self.agents}
-        self.move_count = 0
-        self._initialize_board(self.board_height, self.board_width)
-        self.legal_moves = self._legal_moves()
-
-    @override
-    def close(self):
-        """Close should release any graphical displays, subprocesses, network connections or any other environment
-        data which should not be kept around after the user is no longer using the environment."""
-        pass
-
-    def check_for_winner(self):
-        """Checks if there is a winner and the game is over."""
-        cur_player = self.possible_agents.index(self.agent_selection)
-        opp_player = (cur_player + 1) % 2
-        cur_piece = cur_player + 1
-        opp_piece = opp_player + 1
-        if not (opp_piece in self.board):
-            return True
-        if cur_piece == 1:
-            home_row = self.board_height - 1
-        else:
-            home_row = 0
-        if cur_piece in self.board[:, home_row]:
-            return True
-        return False
-
-    def _initialize_board(self, board_height, board_width):
-        """Initializes the board."""
-        self.board = np.zeros((board_width, board_height))
-        self._agent_selector = agent_selector(self.agents)
-        self.agent_selection = self._agent_selector.reset()
-        piece = self.agents.index(self.agent_selection) + 1
-        next_agent_index = piece % 2
-        opp_piece = next_agent_index + 1
-        self.board[:, :2] = piece
-        self.board[:, -2:] = opp_piece
-
-    def print_board(self):
-        """Prints the board in a human-readable format."""
-        rotated_board = self.board
-        for row in range(self.board_height):
-            for col in range(self.board_width):
-                if rotated_board[col][row] == 0:
-                    print(".  ", end="")
-                else:
-                    print(int(rotated_board[col][row]), " ", end="")
-            print()
-        print()
-
-    def _move_to_int(self, x, y, direction):
-        """Converts move coordinates and direction to integer move encoding."""
-        return x * 3 * self.board_height + y * 3 + MOBreakthrough.ANGLES.index(direction)
-
-    def _int_to_move(self, move):
-        """Converts integer move encoding to move coordinates and direction."""
-        return (move // 3) // self.board_height, (move // 3) % self.board_height, MOBreakthrough.ANGLES[move % 3]
+"""MO-Breakthrough.
+
+|--------------------|--------------------------------------------------|
+| Actions            | Discrete                                         |
+| Parallel API       | No                                               |
+| Manual Control     | No                                               |
+| Agents             | 2                                                |
+| Action Shape       | (1,)                                             |
+| Action Values      | Discrete(board_width=8 * board_height=8 * 3)     |
+| Observation Shape  | (board_height=8, board_width=8, 2)               |
+| Observation Values | [0,1]                                            |
+| Reward Shape       | (num_objectives=4,)                              |
+"""
+from __future__ import annotations
+
+from typing_extensions import override
+
+import numpy as np
+from gymnasium import spaces
+from gymnasium.logger import warn
+from gymnasium.utils import EzPickle
+from pettingzoo.utils import agent_selector, wrappers
+
+from momaland.utils.env import MOAECEnv
+
+
+def env(**kwargs):
+    """Returns the wrapped MOBreakthrough environment in `AEC` format.
+
+    Args:
+        **kwargs: keyword args to forward to the raw_env function
+
+    Returns:
+        A fully wrapped AEC env
+    """
+    env = raw_env(**kwargs)
+    # This wrapper terminates the game with the current player losing in case of illegal values.
+    # env = wrappers.TerminateIllegalWrapper(env, illegal_reward=-1)
+    # Asserts if the action given to step is outside the action space.
+    env = wrappers.AssertOutOfBoundsWrapper(env)
+    # Checks if function calls or attribute access are in a disallowed order.
+    # env = wrappers.OrderEnforcingWrapper(env)
+    return env
+
+
+def raw_env(**kwargs):
+    """Returns the MOBreakthrough environment in `AEC` format.
+
+    Args:
+        **kwargs: keyword args to forward to create the `MOBreakthrough` environment.
+
+    Returns:
+        A raw env.
+    """
+    return MOBreakthrough(**kwargs)
+
+
+class MOBreakthrough(MOAECEnv, EzPickle):
+    """Multi-objective Breakthrough.
+
+    MO-Breakthrough is a multi-objective variant of the two-player, single-objective turn-based board game Breakthrough.
+    In Breakthrough, players start with two rows of identical pieces in front of them, on an 8x8 board, and try to reach
+    the opponent's home row with any piece. The first player to move a piece on their opponent's home row wins. Players
+    move alternatingly, and each piece can move one square straight forward or diagonally forward. Opponent pieces can also
+    be captured, but only by moving diagonally forward, not straight.
+    MO-Breakthrough extends this game with up to three additional objectives: a second objective that incentivizes faster
+    wins, a third one for capturing opponent pieces, and a fourth one for avoiding the capture of the agent's own pieces.
+    Additionally, the board width can be modified from 3 to 20 squares, and the board height from 5 to 20 squares.
+
+    ## Observation Space
+    The observation is a dictionary which contains an `'observation'` element which is the usual RL observation described
+    below, and an  `'action_mask'` which holds the legal moves, described in the Legal Actions Mask section below.
+    The main observation space is 2 planes of a board_height * board_width grid (a board_height * board_width * 2 tensor).
+    Each plane represents a specific agent's pieces, and each location in the grid represents the placement of the
+    corresponding agent's piece. 1 indicates that the agent has a piece placed in the given location, and 0 indicates they
+    do not have a piece in that location (meaning that either the cell is empty, or the other agent has a piece in that
+    location).
+
+    ## Legal Actions Mask
+    The legal moves available to the current agent are found in the `action_mask` element of the dictionary observation.
+    The `action_mask` is a binary vector where each index of the vector represents whether the represented action is legal
+    or not; the action encoding is described in the Action Space section below.
+    The `action_mask` will be all zeros for any agent except the one whose turn it is.
+
+    ## Action Space
+    The action space is the set of integers from 0 to board_width*board_height*3 (exclusive). If a piece at coordinates
+    (x,y) is moved, this is encoded as the integer x * 3 * board_height + y * 3 + z where z == 0 for left diagonal, 1 for
+    straight, and 2 for right diagonal move.
+
+    ## Rewards
+    Dimension 0: If an agent moves one of their pieces to the opponent's home row, they will be rewarded 1 point. At the
+    same time, the opponent agent will be awarded -1 point. There are no draws in Breakthrough.
+    Dimension 1: If an agent wins, they get a reward of 1-(move_count/max_moves) to incentivize faster wins. The losing
+    opponent gets the negated reward. In case of a draw, both agents get 0.
+    Dimension 2: (optional) The number of opponent pieces (divided by the max number of pieces) an agent has captured.
+    Dimension 3: (optional) The negative number of pieces (divided by the max number of pieces)
+    an agent has lost to the opponent.
+
+    ## Starting State
+    The starting board is empty except for the first two rows that are filled with pieces of player 0, and the last two rows that are filled with pieces of player 1.
+
+    ## Arguments
+    - 'board_width': The width of the board (from 3 to 20)
+    - 'board_height': The height of the board (from 5 to 20)
+    - 'num_objectives': The number of objectives (from 1 to 4)
+    - 'render_mode': The render mode.
+
+    ## Version History
+    """
+
+    metadata = {
+        "render_modes": ["ansi"],
+        "name": "mobreakthrough_v0",
+        "is_parallelizable": False,
+    }
+
+    OFF_BOARD = -1
+    ANGLES = ["LEFT", "STRAIGHT", "RIGHT"]
+
+    def __init__(self, board_width: int = 8, board_height: int = 8, num_objectives: int = 4, render_mode: str | None = None):
+        """Initializes a new MOBreakthrough environment.
+
+        Args:
+            board_width: The width of the board (from 3 to 20)
+            board_height: The height of the board (from 5 to 20)
+            num_objectives: The number of objectives (from 1 to 4)
+            render_mode: The render mode.
+        """
+        EzPickle.__init__(
+            self,
+            board_width,
+            board_height,
+            num_objectives,
+            render_mode,
+        )
+        if not (3 <= board_width <= 20):
+            raise ValueError("Config parameter board_width must be between 3 and 20.")
+
+        elif not (5 <= board_height <= 20):
+            raise ValueError("Config parameter board_height must be between 5 and 20.")
+
+        elif not (1 <= num_objectives <= 4):
+            raise ValueError("Config parameter num_objectives must be between 1 and 4.")
+
+        self.board_width = board_width
+        self.board_height = board_height
+        self.num_objectives = num_objectives
+        self.board_size = board_height * board_width
+        self.agents = ["player_0", "player_1"]
+        self.possible_agents = self.agents[:]
+        self.terminations = {agent: False for agent in self.agents}
+        self.truncations = {agent: False for agent in self.agents}
+        self.move_count = 0
+        self.max_turns = 4 * board_width * (board_height - 3) + 1
+        self.max_move = board_height * board_width * 3
+        self._cumulative_rewards = {agent: np.zeros(self.num_objectives) for agent in self.agents}
+        self._initialize_board(board_height, board_width)
+        self.legal_moves = self._legal_moves()
+        self.render_mode = render_mode
+
+        self.action_spaces = {agent: spaces.Discrete(self.max_move) for agent in self.agents}
+        self.observation_spaces = {
+            agent: spaces.Dict(
+                {
+                    "observation": spaces.Box(
+                        low=0, high=1, shape=(board_height, board_width, len(self.agents)), dtype=np.int8
+                    ),
+                    "action_mask": spaces.MultiBinary(self.max_move),
+                }
+            )
+            for agent in self.agents
+        }
+        self.reward_spaces = dict(
+            zip(self.agents, [spaces.Box(low=-1, high=1, shape=(self.num_objectives,))] * len(self.agents)), dtype=np.float32
+        )
+
+    @override
+    def render(self):
+        """Renders the environment.
+
+        In human mode, it can print to terminal, open
+        up a graphical window, or open up some other display that a human can see and understand.
+        """
+        if self.render_mode is None:
+            warn("You are calling render method without specifying any render mode.")
+            return
+
+        if self.render_mode == "ansi":
+            self.print_board()
+
+    @override
+    def observe(self, agent):  # currently using a fixed layer for the current player, instead of fixed layers by color
+        cur_player = self.possible_agents.index(agent)
+        opp_player = (cur_player + 1) % 2
+        cur_p_board = np.equal(self.board, cur_player + 1)
+        opp_p_board = np.equal(self.board, opp_player + 1)
+        observation = np.stack([cur_p_board, opp_p_board], axis=2).astype(np.int8)
+        actions = self.legal_moves if agent == self.agent_selection else []
+        action_mask = np.zeros(self.max_move, "int8")
+        action_mask[list(actions)] = 1
+        return {"observation": observation, "action_mask": action_mask}
+
+    @override
+    def observation_space(self, agent):
+        return self.observation_spaces[agent]
+
+    @override
+    def action_space(self, agent):
+        return self.action_spaces[agent]
+
+    @override
+    def reward_space(self, agent):
+        return self.reward_spaces[agent]
+
+    def _legal_moves(self):
+        """Returns a list of legal moves for the current player."""
+        legal_moves = set()
+        cur_player = self.possible_agents.index(self.agent_selection)
+        opp_player = (cur_player + 1) % 2
+        cur_piece = cur_player + 1
+        opp_piece = opp_player + 1
+        move_direction = 1 if cur_piece == 1 else -1
+        for index, value in np.ndenumerate(self.board):
+            x, y = index
+            if value == cur_piece:
+                if self._get_square(x, y + move_direction) == 0:  # move straight ahead possible
+                    legal_moves.add(self._move_to_int(x, y, "STRAIGHT"))
+                if x < self.board_width - 1:
+                    if (
+                        self._get_square(x + 1, y + move_direction) == 0
+                        or self._get_square(x + 1, y + move_direction) == opp_piece
+                    ):  # move diagonally to the right possible
+                        legal_moves.add(self._move_to_int(x, y, "RIGHT"))
+                if x > 0:
+                    if (
+                        self._get_square(x - 1, y + move_direction) == 0
+                        or self._get_square(x + 1, y + move_direction) == opp_piece
+                    ):  # move diagonally to the left possible
+                        legal_moves.add(self._move_to_int(x, y, "LEFT"))
+        return legal_moves
+
+    def _get_square(self, x, y):
+        """Returns the piece at the given coordinates, provided the coordinates are legal. Otherwise returns MOBreakthrough.OFF_BOARD."""
+        if x < 0 or x > self.board_width - 1 or y < 0 or y > self.board_height - 1:
+            return MOBreakthrough.OFF_BOARD
+        return self.board[x][y]
+
+    @override
+    def step(self, action):
+        if self.truncations[self.agent_selection] or self.terminations[self.agent_selection]:
+            return self._was_dead_step(action)
+
+        # assert valid move
+        assert action in self.legal_moves, "played illegal move."
+
+        # make the move
+        x, y, direction = self._int_to_move(action)
+        agent = self.agent_selection
+        agent_index = self.possible_agents.index(agent)
+        next_agent = self.possible_agents[(agent_index + 1) % 2]
+        agent_piece = agent_index + 1
+        move_direction = 1 if agent_piece == 1 else -1
+        self.board[x][y] = 0
+        capture = False
+        if self.board[x + MOBreakthrough.ANGLES.index(direction) - 1][y + move_direction] != 0:
+            capture = True
+        self.board[x + MOBreakthrough.ANGLES.index(direction) - 1][y + move_direction] = agent_piece
+        self.move_count += 1
+
+        # handle the rewards
+        self.rewards = {agent: np.zeros(self.num_objectives) for agent in self.agents}
+        if capture:
+            if self.num_objectives > 2:
+                self.rewards[agent][2] = 1 / (self.board_width * 2)
+            if self.num_objectives > 3:
+                self.rewards[next_agent][3] = -1 / (self.board_width * 2)
+        if self.check_for_winner():
+            self.rewards[agent][0] = 1
+            self.rewards[next_agent][0] = -1
+            if self.num_objectives > 1:
+                self.rewards[agent][1] = 1 - (self.move_count / self.max_turns)
+                self.rewards[next_agent][1] = -(1 - (self.move_count / self.max_turns))
+            self.terminations = {agent: True for agent in self.agents}
+        self._cumulative_rewards[agent] = np.zeros(self.num_objectives, dtype=np.float32)
+        self._accumulate_rewards()
+
+        # select the next agent
+        self.agent_selection = self._agent_selector.next()
+        self.legal_moves = self._legal_moves()
+        if self.render_mode == "human":
+            self.render()
+
+    @override
+    def reset(self, seed=None, options=None):
+        self.agents = self.possible_agents[:]
+        self.rewards = {agent: np.zeros(self.num_objectives, dtype=np.float32) for agent in self.agents}
+        self._cumulative_rewards = {agent: np.zeros(self.num_objectives, dtype=np.float32) for agent in self.agents}
+        self.terminations = {agent: False for agent in self.agents}
+        self.truncations = {agent: False for agent in self.agents}
+        self.infos = {agent: {} for agent in self.agents}
+        self.move_count = 0
+        self._initialize_board(self.board_height, self.board_width)
+        self.legal_moves = self._legal_moves()
+
+    @override
+    def close(self):
+        """Close should release any graphical displays, subprocesses, network connections or any other environment
+        data which should not be kept around after the user is no longer using the environment."""
+        pass
+
+    def check_for_winner(self):
+        """Checks if there is a winner and the game is over."""
+        cur_player = self.possible_agents.index(self.agent_selection)
+        opp_player = (cur_player + 1) % 2
+        cur_piece = cur_player + 1
+        opp_piece = opp_player + 1
+        if not (opp_piece in self.board):
+            return True
+        if cur_piece == 1:
+            home_row = self.board_height - 1
+        else:
+            home_row = 0
+        if cur_piece in self.board[:, home_row]:
+            return True
+        return False
+
+    def _initialize_board(self, board_height, board_width):
+        """Initializes the board."""
+        self.board = np.zeros((board_width, board_height))
+        self._agent_selector = agent_selector(self.agents)
+        self.agent_selection = self._agent_selector.reset()
+        piece = self.agents.index(self.agent_selection) + 1
+        next_agent_index = piece % 2
+        opp_piece = next_agent_index + 1
+        self.board[:, :2] = piece
+        self.board[:, -2:] = opp_piece
+
+    def print_board(self):
+        """Prints the board in a human-readable format."""
+        rotated_board = self.board
+        for row in range(self.board_height):
+            for col in range(self.board_width):
+                if rotated_board[col][row] == 0:
+                    print(".  ", end="")
+                else:
+                    print(int(rotated_board[col][row]), " ", end="")
+            print()
+        print()
+
+    def _move_to_int(self, x, y, direction):
+        """Converts move coordinates and direction to integer move encoding."""
+        return x * 3 * self.board_height + y * 3 + MOBreakthrough.ANGLES.index(direction)
+
+    def _int_to_move(self, move):
+        """Converts integer move encoding to move coordinates and direction."""
+        return (move // 3) // self.board_height, (move // 3) % self.board_height, MOBreakthrough.ANGLES[move % 3]