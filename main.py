--- conflicted
+++ resolved
@@ -1,23 +1,11 @@
-<<<<<<< HEAD
-=======
 from envs.beach_domain import beach_domain
 import numpy as np
->>>>>>> b288ae22
 from random import choices
-
-import numpy as np
-
-from envs.congestion import moBPD
 
 
 def train():
     num_agents = 5
-<<<<<<< HEAD
-    mobpd_env = moBPD.parallel_env(sections=3, capacity=2, num_agents=num_agents, mode="uniform")
-    observations = mobpd_env.reset()
-=======
     mobpd_env = beach_domain.parallel_env(sections=3, capacity=2, num_agents=num_agents, num_types=3)
->>>>>>> b288ae22
     done = False
     while not done:
         actions = choices([beach_domain.LEFT, beach_domain.RIGHT, beach_domain.STAY], k=num_agents)
