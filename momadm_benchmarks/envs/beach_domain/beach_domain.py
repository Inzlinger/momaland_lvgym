"""Beach problem domain.

From Mannion, P., Devlin, S., Duggan, J., and Howley, E. (2018). Reward shaping for knowledge-based multi-objective multi-agent reinforcement learning.
"""

import functools
import random

# from gymnasium.utils import EzPickle
from typing_extensions import override

import numpy as np
from gymnasium.logger import warn
from gymnasium.spaces import Box, Discrete
from pettingzoo import ParallelEnv
from pettingzoo.utils import parallel_to_aec, wrappers

LEFT = -1
RIGHT = 1
STAY = 0
MOVES = ["LEFT", "RIGHT", "STAY"]
NUM_OBJECTIVES = 2


def parallel_env(**kwargs):
    return MOBeach(**kwargs)


def env(**kwargs):
    """Autowrapper for the beach domain.

    Args:
        **kwargs: keyword args to forward to the raw_env function

    Returns:
        A fully wrapped env
    """
    env = raw_env(**kwargs)
    # this wrapper helps error handling for discrete action spaces
    env = wrappers.AssertOutOfBoundsWrapper(env)
    # Provides a wide vareity of helpful user errors
    # Strongly recommended
    env = wrappers.OrderEnforcingWrapper(env)
    return env


def raw_env(**kwargs):
    """To support the AEC API, the raw_env function just uses the from_parallel function to convert from a ParallelEnv to an AEC env."""
<<<<<<< HEAD
    env = parallel_env(**kwargs)
=======
    env = MOBeachDomain(render_mode=render_mode)
>>>>>>> fcc91586
    env = parallel_to_aec(env)
    return env


<<<<<<< HEAD
class MOBeach(ParallelEnv):
=======
class MOBeachDomain(ParallelEnv):
>>>>>>> fcc91586
    """Environment for MO Beach problem domain.

    The init method takes in environment arguments and should define the following attributes:
    - possible_agents
    - action_spaces
    - observation_spaces
    These attributes should not be changed after initialization.
    """

    metadata = {"render_modes": ["human"], "name": "mobeach_v0"}

    def __init__(
<<<<<<< HEAD
        self,
        num_timesteps=10,
        num_agents=100,
        reward_scheme="local",
        sections=3,
        capacity=10,
        type_distribution=(0.5, 0.5),
        position_distribution=(0.5, 0.5, 1),
        render_mode=None,
=======
            self,
            num_timesteps=10,
            num_agents=100,
            reward_scheme="local",
            sections=6,
            capacity=10,
            type_distribution=(0.5, 0.5),
            position_distribution=None,
            render_mode=None,
>>>>>>> fcc91586
    ):
        """Initializes the beach domain.

        Args:
            sections: TODO
            capacity: TODO
            num_agents: number of agents in the domain
            type_distribution: TODO # assume that there is an even mixing between two agent types unless specified
            position_distribution: TODO # assume that agents are evenly distributed among sections unless specified
            num_timesteps: TODO
            render_mode: render mode
            reward_scheme: TODO # global or local rewards
        """
        self.reward_scheme = reward_scheme
        self.sections = sections
        # TODO Extend to distinct capacities per section?
        self.resource_capacities = [capacity for _ in range(sections)]
        self.num_timesteps = num_timesteps
        self.episode_num = 0
        self.type_distribution = type_distribution
<<<<<<< HEAD
        assert (
            len(position_distribution) == self.sections
        ), "number of sections should be equal to the length of the provided position_distribution:"
        self.position_distribution = position_distribution
=======
        if position_distribution is None:
            self.position_distribution = [1 / sections for _ in range(sections)]
        else:
            assert len(position_distribution) == self.sections, \
                "number of sections should be equal to the length of the provided position_distribution:"
            self.position_distribution = position_distribution
>>>>>>> fcc91586

        self.render_mode = render_mode
        self.possible_agents = ["agent_" + str(r) for r in range(num_agents)]
        self.agents = self.possible_agents[:]
        self.types, self.state = self.init_state()

        self.action_spaces = dict(zip(self.agents, [Discrete(len(MOVES))] * num_agents))
        self.observation_spaces = dict(
            zip(
                self.agents,
                [
                    Box(
                        low=0,
                        high=self.num_agents,
                        # Observation form:
                        # agent type, section id, section capacity, section consumption, % of agents of current type
                        shape=(1, 5),
                    )
                ]
                * num_agents,
            )
        )
        # TODO check reward spaces
        self.reward_spaces = dict(zip(self.agents, [Box(low=0, high=1, shape=(2,))] * num_agents))

    # this cache ensures that same space object is returned for the same agent
    # allows action space seeding to work as expected
    @functools.lru_cache(maxsize=None)
    @override
    def observation_space(self, agent):
        # gymnasium spaces are defined and documented here: https://gymnasiuspspom.farama.org/api/spaces/
        return self.observation_spaces[agent]

    @functools.lru_cache(maxsize=None)
    @override
    def action_space(self, agent):
        return self.action_spaces[agent]

    def reward_space(self, agent):
        """Returns the reward space for the given agent."""
        return self.reward_spaces[agent]

    def render(self):
        """Renders the environment.

        In human mode, it can print to terminal, open
        up a graphical window, or open up some other display that a human can see and understand.
        """
        if self.render_mode is None:
            warn("You are calling render method without specifying any render mode.")
            return

    def close(self):
        """Close should release any graphical displays, subprocesses, network connections or any other environment data which should not be kept around after the user is no longer using the environment."""
        pass

    def reset(self, seed=None, options=None):
        """Reset needs to initialize the `agents` attribute and must set up the environment so that render(), and step() can be called without issues.

        Here it initializes the `num_moves` variable which counts the number of hands that are played.
        Returns the observations for each agent
        """
        self.agents = self.possible_agents[:]
        self.types, self.state = self.init_state()
        observations = {agent: None for agent in self.agents}
        self.episode_num = 0

        infos = {agent: {} for agent in self.agents}
        return observations, infos

    def init_state(self):
        """Initializes the state of the environment. This is called by reset()."""
        types = random.choices(
            [i for i in range(len(self.type_distribution))], weights=self.type_distribution, k=self.num_agents
        )

        if self.position_distribution is None:
            positions = [random.randint(0, self.sections - 1) for _ in self.agents]
        else:
            positions = random.choices(
                [i for i in range(self.sections)], weights=self.position_distribution, k=self.num_agents
            )
        return types, positions

    def step(self, actions):
        """Steps in the environment.

        Args:
            actions: a dict of actions, keyed by agent names

        Returns: a tuple containing the following items in order:
        - observations
        - rewards
        - terminations
        - truncations
        - infos
        dicts where each dict looks like {agent_1: item_1, agent_2: item_2}
        """
        # If a user passes in actions with no agents, then just return empty observations, etc.
        if not actions:
            self.agents = []
            return {}, {}, {}, {}, {}

        # Apply actions and update system state
        for i, agent in enumerate(self.agents):
            act = actions[i]

            self.state[i] = min(self.sections - 1, max(self.state[i] + act, 0))

        section_consumptions = np.zeros(self.sections)
        section_agent_types = np.zeros((self.sections, len(self.type_distribution)))

        for i in range(len(self.agents)):
            section_consumptions[self.state[i]] += 1
            print(i, self.state[i], self.types[i])
            section_agent_types[self.state[i]][self.types[i]] += 1

        # print(section_agent_types)
        self.episode_num += 1

        env_termination = self.episode_num >= self.num_timesteps
        reward_per_section = np.zeros((self.sections, NUM_OBJECTIVES))

        if env_termination:
            if self.reward_scheme == "local":
                for i in range(self.sections):
                    lr_capacity = local_capacity_reward(self.resource_capacities[i], section_consumptions[i])
                    lr_mixture = local_mixture_reward(section_agent_types[i])
                    reward_per_section[i] = np.array([lr_capacity, lr_mixture])

            elif self.reward_scheme == "global":
                g_capacity = global_capacity_reward(self.resource_capacities, section_consumptions)
                g_mixture = global_mixture_reward(section_agent_types)
                reward_per_section = np.array([[g_capacity, g_mixture]] * self.sections)
                print("reward_per_section", reward_per_section)

        # Obs: agent type, section id, section capacity, section consumption, % of agents of current type
        observations = {agent: None for agent in self.agents}
        # Note that agents only receive the reward after the last timestep
        rewards = {self.agents[i]: [0, 0] for _ in range(self.num_agents)}

        for i, agent in enumerate(self.agents):
            total_same_type = section_agent_types[self.state[i]][self.types[i]]
            t = total_same_type / section_consumptions[self.state[i]]
            obs = [
                self.types[i],
                self.state[i],
                self.resource_capacities[self.state[i]],
                section_consumptions[self.state[i]],
                t,
            ]
            observations[agent] = obs
            rewards[agent] = reward_per_section[self.state[i]]

        # typically there won't be any information in the infos, but there must
        # still be an entry for each agent
        infos = {agent: {} for agent in self.agents}

        if env_termination:
            self.agents = []

        if self.render_mode == "human":
            self.render()

        return observations, rewards, env_termination, infos


def global_capacity_reward(capacities, consumptions):
    global_capacity_r = 0
    for i in range(len(capacities)):
        global_capacity_r += local_capacity_reward(capacities[i], consumptions[i])
    return global_capacity_r


def local_capacity_reward(capacity, consumption):
    # TODO make capacity lookup table to save CPU!
    return consumption * np.exp(-consumption / capacity)


def global_mixture_reward(section_agent_types):
    sum_local_mix = 0
    for i in range(len(section_agent_types)):
        sum_local_mix += local_mixture_reward(section_agent_types[i])
    return sum_local_mix / len(section_agent_types)


def local_mixture_reward(types):
    lr_mixture = 0
    if sum(types) > 0:
        lr_mixture = min(types) / sum(types)
    return lr_mixture<|MERGE_RESOLUTION|>--- conflicted
+++ resolved
@@ -23,7 +23,7 @@
 
 
 def parallel_env(**kwargs):
-    return MOBeach(**kwargs)
+    return MOBeachDomain(**kwargs)
 
 
 def env(**kwargs):
@@ -46,20 +46,12 @@
 
 def raw_env(**kwargs):
     """To support the AEC API, the raw_env function just uses the from_parallel function to convert from a ParallelEnv to an AEC env."""
-<<<<<<< HEAD
     env = parallel_env(**kwargs)
-=======
-    env = MOBeachDomain(render_mode=render_mode)
->>>>>>> fcc91586
     env = parallel_to_aec(env)
     return env
 
 
-<<<<<<< HEAD
-class MOBeach(ParallelEnv):
-=======
 class MOBeachDomain(ParallelEnv):
->>>>>>> fcc91586
     """Environment for MO Beach problem domain.
 
     The init method takes in environment arguments and should define the following attributes:
@@ -72,27 +64,15 @@
     metadata = {"render_modes": ["human"], "name": "mobeach_v0"}
 
     def __init__(
-<<<<<<< HEAD
         self,
         num_timesteps=10,
         num_agents=100,
         reward_scheme="local",
-        sections=3,
+        sections=6,
         capacity=10,
         type_distribution=(0.5, 0.5),
-        position_distribution=(0.5, 0.5, 1),
+        position_distribution=None,
         render_mode=None,
-=======
-            self,
-            num_timesteps=10,
-            num_agents=100,
-            reward_scheme="local",
-            sections=6,
-            capacity=10,
-            type_distribution=(0.5, 0.5),
-            position_distribution=None,
-            render_mode=None,
->>>>>>> fcc91586
     ):
         """Initializes the beach domain.
 
@@ -113,19 +93,13 @@
         self.num_timesteps = num_timesteps
         self.episode_num = 0
         self.type_distribution = type_distribution
-<<<<<<< HEAD
-        assert (
-            len(position_distribution) == self.sections
-        ), "number of sections should be equal to the length of the provided position_distribution:"
-        self.position_distribution = position_distribution
-=======
         if position_distribution is None:
             self.position_distribution = [1 / sections for _ in range(sections)]
         else:
-            assert len(position_distribution) == self.sections, \
-                "number of sections should be equal to the length of the provided position_distribution:"
+            assert (
+                len(position_distribution) == self.sections
+            ), "number of sections should be equal to the length of the provided position_distribution:"
             self.position_distribution = position_distribution
->>>>>>> fcc91586
 
         self.render_mode = render_mode
         self.possible_agents = ["agent_" + str(r) for r in range(num_agents)]
@@ -232,7 +206,6 @@
         # Apply actions and update system state
         for i, agent in enumerate(self.agents):
             act = actions[i]
-
             self.state[i] = min(self.sections - 1, max(self.state[i] + act, 0))
 
         section_consumptions = np.zeros(self.sections)
